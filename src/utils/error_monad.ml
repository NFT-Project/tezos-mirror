(**************************************************************************)
(*                                                                        *)
(*    Copyright (c) 2014 - 2016.                                          *)
(*    Dynamic Ledger Solutions, Inc. <contact@tezos.com>                  *)
(*                                                                        *)
(*    All rights reserved. No warranty, explicit or implicit, provided.   *)
(*                                                                        *)
(**************************************************************************)

(* Tezos Protocol Implementation - Error Monad *)

(*-- Error classification ----------------------------------------------------*)

type error_category = [ `Branch | `Temporary | `Permanent ]

type 'err full_error_category =
  [ error_category | `Wrapped of 'err -> error_category ]

<<<<<<< HEAD
let json_pp id encoding ppf x =
  let encoding =
    Data_encoding.(merge_objs (obj1 (req "id" string)) encoding) in
  Format.pp_print_string ppf @@
  Data_encoding_ezjsonm.to_string @@
  Data_encoding.Json.(construct encoding (id, x))
=======
(* HACK: forward reference from [Data_encoding_ezjsonm] *)
let json_to_string = ref (fun _ -> "")

let json_pp encoding ppf x =
  Format.pp_print_string ppf @@
  !json_to_string @@
  Data_encoding.Json.construct encoding x
>>>>>>> c194045f

module Make() = struct

  type error = ..

  (* the toplevel store for error kinds *)
  type error_kind =
      Error_kind :
        { id: string ;
          from_error: error -> 'err option ;
          category: 'err full_error_category ;
          encoding_case: error Data_encoding.case ;
          pp: Format.formatter -> 'err -> unit ; } ->
      error_kind

  type registred_errors = error_kind list

  let error_kinds
    : error_kind list ref
    = ref []

  let error_encoding_cache = ref None

  let string_of_category = function
    | `Permanent -> "permanent"
    | `Temporary -> "temporary"
    | `Branch -> "branch"
    | `Wrapped _ -> "wrapped"
  let raw_register_error_kind
      category ~id:name ~title ~description ?pp
      encoding from_error to_error =
    if List.exists
        (fun (Error_kind { id }) -> name = id)
        !error_kinds then
      invalid_arg
        (Printf.sprintf
           "register_error_kind: duplicate error name: %s" name) ;
    let encoding_case =
      let open Data_encoding in
      case
        (describe ~title ~description @@
         conv (fun x -> (((), ()), x)) (fun (((),()), x) -> x) @@
         merge_objs
           (obj2
              (req "kind" (constant (string_of_category category)))
              (req "id" (constant name)))
           encoding)
        from_error to_error in
    error_encoding_cache := None ;
    error_kinds :=
      Error_kind { id = name ;
                   category ;
                   from_error ;
                   encoding_case ;
<<<<<<< HEAD
                   pp = Utils.unopt (json_pp name encoding) pp } :: !error_kinds
=======
                   pp = Utils.unopt ~default:(json_pp encoding) pp } :: !error_kinds
>>>>>>> c194045f

  let register_wrapped_error_kind
      category ~id ~title ~description ?pp
      encoding from_error to_error =
    raw_register_error_kind
      (`Wrapped category)
      ~id ~title ~description ?pp
      encoding from_error to_error

  let register_error_kind
      category ~id ~title ~description ?pp
      encoding from_error to_error =
    raw_register_error_kind
      (category :> _ full_error_category)
      ~id ~title ~description ?pp
      encoding from_error to_error

  let error_encoding () =
    match !error_encoding_cache with
    | None ->
        let cases =
          List.map
            (fun (Error_kind { encoding_case }) -> encoding_case )
            !error_kinds in
        let encoding = Data_encoding.union cases in
        error_encoding_cache := Some encoding ;
        encoding
    | Some encoding -> encoding

  let json_of_error error =
    Data_encoding.Json.(construct (error_encoding ())) error
  let error_of_json json =
    Data_encoding.Json.(destruct (error_encoding ())) json

  let classify_error error =
    let rec find e = function
      | [] -> `Temporary
          (* assert false (\* See "Generic error" *\) *)
      | Error_kind { from_error ; category } :: rest ->
          match from_error e with
          | Some x -> begin
              match category with
              | `Wrapped f -> f x
              | #error_category as x -> x
            end
          | None -> find e rest in
    find error !error_kinds

  let classify_errors errors =
    List.fold_left
      (fun r e -> match r, classify_error e with
         | `Permanent, _ | _, `Permanent -> `Permanent
         | `Branch, _ | _, `Branch -> `Branch
         | `Temporary, `Temporary -> `Temporary)
      `Temporary errors

  let pp ppf error =
    let rec find = function
      | [] -> assert false (* See "Generic error" *)
      | Error_kind { from_error ; pp } :: errors ->
          match from_error error with
          | None -> find errors
          | Some x -> pp ppf x in
    find !error_kinds

  let registred_errors () = !error_kinds


  (*-- Monad definition --------------------------------------------------------*)

  let (>>=) = Lwt.(>>=)

  type 'a tzresult = ('a, error list) result

  let result_encoding t_encoding =
    let open Data_encoding in
    let errors_encoding =
      describe ~title: "An erroneous result" @@
      obj1 (req "error" (list (error_encoding ()))) in
    let t_encoding =
      describe ~title: "A successful result" @@
      obj1 (req "result" t_encoding) in
    union
      ~tag_size:`Uint8
      [ case ~tag:0 t_encoding
          (function Ok x -> Some x | _ -> None)
          (function res -> Ok res) ;
        case ~tag:1 errors_encoding
          (function Error x -> Some x | _ -> None)
          (fun errs -> Error errs) ]

  let return v = Lwt.return (Ok v)

  let error s = Error [ s ]

  let ok v = Ok v

  let fail s = Lwt.return (Error [ s ])

  let (>>?) v f =
    match v with
    | Error _ as err -> err
    | Ok v -> f v

  let (>>=?) v f =
    v >>= function
    | Error _ as err -> Lwt.return err
    | Ok v -> f v

  let (>>|?) v f = v >>=? fun v -> Lwt.return (Ok (f v))
  let (>|=) = Lwt.(>|=)

  let (>|?) v f = v >>? fun v -> Ok (f v)

  let rec map_s f l =
    match l with
    | [] -> return []
    | h :: t ->
        f h >>=? fun rh ->
        map_s f t >>=? fun rt ->
        return (rh :: rt)

  let rec map_p f l =
    match l with
    | [] ->
        return []
    | x :: l ->
        let tx = f x and tl = map_p f l in
        tx >>= fun x ->
        tl >>= fun l ->
        match x, l with
        | Ok x, Ok l -> Lwt.return (Ok (x :: l))
        | Error exn1, Error exn2 -> Lwt.return (Error (exn1 @ exn2))
        | Ok _, Error exn
        | Error exn, Ok _ -> Lwt.return (Error exn)

  let rec map2_s f l1 l2 =
    match l1, l2 with
    | [], [] -> return []
    | _ :: _, [] | [], _ :: _ -> invalid_arg "Error_monad.map2_s"
    | h1 :: t1, h2 :: t2 ->
        f h1 h2 >>=? fun rh ->
        map2_s f t1 t2 >>=? fun rt ->
        return (rh :: rt)

  let rec map2 f l1 l2 =
    match l1, l2 with
    | [], [] -> Ok []
    | _ :: _, [] | [], _ :: _ -> invalid_arg "Error_monad.map2"
    | h1 :: t1, h2 :: t2 ->
        f h1 h2 >>? fun rh ->
        map2 f t1 t2 >>? fun rt ->
        Ok (rh :: rt)

  let rec map_filter_s f l =
    match l with
    | [] -> return []
    | h :: t ->
        f h >>=? function
        | None -> map_filter_s f t
        | Some rh ->
            map_filter_s f t >>=? fun rt ->
            return (rh :: rt)

  let rec iter_s f l =
    match l with
    | [] -> return ()
    | h :: t ->
        f h >>=? fun () ->
        iter_s f t

  let rec iter_p f l =
    match l with
    | [] -> return ()
    | x :: l ->
        let tx = f x and tl = iter_p f l in
        tx >>= fun tx_res ->
        tl >>= fun tl_res ->
        match tx_res, tl_res with
        | Ok (), Ok () -> Lwt.return (Ok ())
        | Error exn1, Error exn2 -> Lwt.return (Error (exn1 @ exn2))
        | Ok (), Error exn
        | Error exn, Ok () -> Lwt.return (Error exn)

  let rec fold_left_s f init l =
    match l with
    | [] -> return init
    | h :: t ->
        f init h >>=? fun acc ->
        fold_left_s f acc t

  let rec fold_right_s f l init =
    match l with
    | [] -> return init
    | h :: t ->
        fold_right_s f t init >>=? fun acc ->
        f h acc

  let record_trace err result =
    match result with
    | Ok _ as res -> res
    | Error errs -> Error (err :: errs)

  let trace err f =
    f >>= function
    | Error errs -> Lwt.return (Error (err :: errs))
    | ok -> Lwt.return ok

  let fail_unless cond exn =
    if cond then return () else fail exn

  let unless cond f =
    if cond then return () else f ()

  let pp_print_error ppf errors =
    Format.fprintf ppf "@[<v 2>Error, dumping error stack:@,%a@]@."
      (Format.pp_print_list pp)
      (List.rev errors)

type error += Unclassified of string

let () =
  let id = "" in
  let category = `Temporary in
  let to_error msg = Unclassified msg in
  let from_error = function
    | Unclassified msg -> Some msg
    | error ->
        let msg = Obj.(extension_name @@ extension_constructor error) in
        Some ("Unclassified error: " ^ msg ^ ".") in
  let title = "Generic error" in
  let description =  "An unclassified error" in
  let encoding_case =
    let open Data_encoding in
    case
      (describe ~title ~description @@
       conv (fun x -> ((), x)) (fun ((), x) -> x) @@
       (obj2
          (req "kind" (constant "generic"))
          (req "error" string)))
      from_error to_error in
  let pp = Format.pp_print_string in
  error_kinds :=
    Error_kind { id; from_error ; category; encoding_case ; pp } :: !error_kinds

let protect ~on_error t =
  t  >>= function
  | Ok res -> return res
  | Error err -> on_error err

end

include Make()

let generic_error s = error (Unclassified s)

let failwith fmt =
  Format.kasprintf (fun s -> fail (Unclassified s)) fmt

type error += Exn of exn
let error s = Error [ s ]
let error_exn s = Error [ Exn s ]
let trace_exn exn f = trace (Exn exn) f
let record_trace_exn exn f = record_trace (Exn exn) f

let protect ?on_error t =
  Lwt.catch t (fun exn -> fail (Exn exn)) >>= function
  | Ok res -> return res
  | Error err ->
      match on_error with
      | Some f -> f err
      | None -> Lwt.return (Error err)

let pp_exn ppf exn = pp ppf (Exn exn)

let () =
  register_error_kind
    `Temporary
    ~id:"failure"
    ~title:"Generic error"
    ~description:"Unclassified error"
    ~pp:Format.pp_print_string
    Data_encoding.(obj1 (req "msg" string))
    (function
      | Exn (Failure msg) -> Some msg
      | Exn (Unix.Unix_error (err, fn, _)) ->
          Some ("Unix error in " ^ fn ^ ": " ^ Unix.error_message err)
      | Exn exn -> Some (Printexc.to_string exn)
      | _ -> None)
    (fun msg -> Exn (Failure msg))<|MERGE_RESOLUTION|>--- conflicted
+++ resolved
@@ -16,22 +16,15 @@
 type 'err full_error_category =
   [ error_category | `Wrapped of 'err -> error_category ]
 
-<<<<<<< HEAD
+(* HACK: forward reference from [Data_encoding_ezjsonm] *)
+let json_to_string = ref (fun _ -> "")
+
 let json_pp id encoding ppf x =
+  Format.pp_print_string ppf @@
+  !json_to_string @@
   let encoding =
     Data_encoding.(merge_objs (obj1 (req "id" string)) encoding) in
-  Format.pp_print_string ppf @@
-  Data_encoding_ezjsonm.to_string @@
-  Data_encoding.Json.(construct encoding (id, x))
-=======
-(* HACK: forward reference from [Data_encoding_ezjsonm] *)
-let json_to_string = ref (fun _ -> "")
-
-let json_pp encoding ppf x =
-  Format.pp_print_string ppf @@
-  !json_to_string @@
-  Data_encoding.Json.construct encoding x
->>>>>>> c194045f
+  Data_encoding.Json.construct encoding (id, x)
 
 module Make() = struct
 
@@ -86,11 +79,7 @@
                    category ;
                    from_error ;
                    encoding_case ;
-<<<<<<< HEAD
-                   pp = Utils.unopt (json_pp name encoding) pp } :: !error_kinds
-=======
-                   pp = Utils.unopt ~default:(json_pp encoding) pp } :: !error_kinds
->>>>>>> c194045f
+                   pp = Utils.unopt ~default:(json_pp name encoding) pp } :: !error_kinds
 
   let register_wrapped_error_kind
       category ~id ~title ~description ?pp
